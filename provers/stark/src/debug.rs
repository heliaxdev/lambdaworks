--- conflicted
+++ resolved
@@ -1,7 +1,6 @@
-use crate::{frame::Frame, table::EvaluationTable};
-
 use super::domain::Domain;
 use super::traits::AIR;
+use crate::{frame::Frame, trace::LDETraceTable};
 use lambdaworks_math::{
     field::{
         element::FieldElement,
@@ -17,7 +16,7 @@
     main_trace_polys: &[Polynomial<FieldElement<A::Field>>],
     aux_trace_polys: &[Polynomial<FieldElement<A::FieldExtension>>],
     domain: &Domain<A::Field>,
-    rap_challenges: &[FieldElement<F>],
+    rap_challenges: &[FieldElement<A::FieldExtension>],
 ) -> bool {
     info!("Starting constraints validation over trace...");
     let mut ret = true;
@@ -33,6 +32,7 @@
             .unwrap()
         })
         .collect();
+
     let aux_trace_columns: Vec<_> = aux_trace_polys
         .iter()
         .map(|poly| {
@@ -41,8 +41,8 @@
         })
         .collect();
 
-    let lde_table =
-        EvaluationTable::from_columns(main_trace_columns, aux_trace_columns, A::STEP_SIZE);
+    let lde_trace =
+        LDETraceTable::from_columns(main_trace_columns, aux_trace_columns, A::STEP_SIZE, 1);
 
     let periodic_columns: Vec<_> = air
         .get_periodic_column_polynomials()
@@ -67,9 +67,9 @@
             let boundary_value = constraint.value.clone();
 
             let trace_value = if !constraint.is_aux {
-                lde_table.get_main(step, col).clone().to_extension()
+                lde_trace.get_main(step, col).clone().to_extension()
             } else {
-                lde_table.get_aux(step,  col).clone()
+                lde_trace.get_aux(step,  col).clone()
             };
 
             if boundary_value.clone().to_extension() != trace_value {
@@ -82,22 +82,15 @@
     let n_transition_constraints = air.context().num_transition_constraints();
     let transition_exemptions = &air.context().transition_exemptions;
 
-    let exemption_steps: Vec<usize> = vec![lde_table.n_rows(); n_transition_constraints]
+    let exemption_steps: Vec<usize> = vec![lde_trace.num_rows(); n_transition_constraints]
         .iter()
         .zip(transition_exemptions)
         .map(|(trace_steps, exemptions)| trace_steps - exemptions)
         .collect();
 
     // Iterate over trace and compute transitions
-<<<<<<< HEAD
-    for step in 0..trace.num_steps() {
-        let frame = Frame::read_from_trace(&trace, step, &air.context().transition_offsets);
-=======
-    for step in 0..lde_table.num_steps() {
-        let frame =
-            Frame::read_from_lde_table(&lde_table, step, 1, &air.context().transition_offsets);
-
->>>>>>> 3da725de
+    for step in 0..lde_trace.num_rows() {
+        let frame = Frame::read_from_lde(&lde_trace, step, &air.context().transition_offsets);
         let periodic_values: Vec<_> = periodic_columns
             .iter()
             .map(|col| col[step].clone())
