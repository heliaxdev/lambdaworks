--- conflicted
+++ resolved
@@ -1,355 +1,355 @@
-<<<<<<< HEAD
-use std::marker::PhantomData;
-=======
-use lambdaworks_math::{
-    field::{element::FieldElement, traits::IsFFTField},
-    traits::AsBytes,
-};
->>>>>>> 3da725de
-
-use crate::{
-    constraints::{
-        boundary::{BoundaryConstraint, BoundaryConstraints},
-        transition::TransitionConstraint,
-    },
-    context::AirContext,
-    frame::Frame,
-    proof::options::ProofOptions,
-    trace::TraceTable,
-    traits::AIR,
-};
-use lambdaworks_math::{
-    field::{element::FieldElement, traits::IsFFTField},
-    traits::Serializable,
-};
-
-#[derive(Clone)]
-struct ShiftedFibTransition1<F: IsFFTField> {
-    phantom: PhantomData<F>,
-}
-
-impl<F: IsFFTField> ShiftedFibTransition1<F> {
-    pub fn new() -> Self {
-        Self {
-            phantom: PhantomData,
-        }
-    }
-}
-
-impl<F> TransitionConstraint<F> for ShiftedFibTransition1<F>
-where
-    F: IsFFTField + Send + Sync,
-{
-    fn degree(&self) -> usize {
-        1
-    }
-
-    fn constraint_idx(&self) -> usize {
-        0
-    }
-
-    fn end_exemptions(&self) -> usize {
-        1
-    }
-
-    fn evaluate(
-        &self,
-        frame: &Frame<F>,
-        transition_evaluations: &mut [FieldElement<F>],
-        _periodic_values: &[FieldElement<F>],
-        _rap_challenges: &[FieldElement<F>],
-    ) {
-        let first_row = frame.get_evaluation_step(0);
-        let second_row = frame.get_evaluation_step(1);
-
-        let a0_1 = first_row.get_evaluation_element(0, 1);
-        let a1_0 = second_row.get_evaluation_element(0, 0);
-
-        let res = a1_0 - a0_1;
-
-        transition_evaluations[self.constraint_idx()] = res;
-    }
-}
-
-#[derive(Clone)]
-struct ShiftedFibTransition2<F: IsFFTField> {
-    phantom: PhantomData<F>,
-}
-
-impl<F: IsFFTField> ShiftedFibTransition2<F> {
-    pub fn new() -> Self {
-        Self {
-            phantom: PhantomData,
-        }
-    }
-}
-
-impl<F> TransitionConstraint<F> for ShiftedFibTransition2<F>
-where
-    F: IsFFTField + Send + Sync,
-{
-    fn degree(&self) -> usize {
-        1
-    }
-
-    fn constraint_idx(&self) -> usize {
-        1
-    }
-
-    fn end_exemptions(&self) -> usize {
-        1
-    }
-
-    fn evaluate(
-        &self,
-        frame: &Frame<F>,
-        transition_evaluations: &mut [FieldElement<F>],
-        _periodic_values: &[FieldElement<F>],
-        _rap_challenges: &[FieldElement<F>],
-    ) {
-        let first_row = frame.get_evaluation_step(0);
-        let second_row = frame.get_evaluation_step(1);
-
-        let a0_0 = first_row.get_evaluation_element(0, 0);
-        let a0_1 = first_row.get_evaluation_element(0, 1);
-        let a1_1 = second_row.get_evaluation_element(0, 1);
-
-        let res = a1_1 - a0_0 - a0_1;
-
-        transition_evaluations[self.constraint_idx()] = res;
-    }
-}
-
-#[derive(Clone, Debug)]
-pub struct PublicInputs<F>
-where
-    F: IsFFTField,
-{
-    pub claimed_value: FieldElement<F>,
-    pub claimed_index: usize,
-}
-
-impl<F> AsBytes for PublicInputs<F>
-where
-    F: IsFFTField,
-    FieldElement<F>: AsBytes,
-{
-    fn as_bytes(&self) -> Vec<u8> {
-        let mut transcript_init_seed = self.claimed_index.to_be_bytes().to_vec();
-        transcript_init_seed.extend_from_slice(&self.claimed_value.as_bytes());
-        transcript_init_seed
-    }
-}
-
-pub struct Fibonacci2ColsShifted<F>
-where
-    F: IsFFTField,
-{
-    context: AirContext,
-    trace_length: usize,
-    pub_inputs: PublicInputs<F>,
-    transition_constraints: Vec<Box<dyn TransitionConstraint<F>>>,
-}
-
-/// The AIR for to a 2 column trace, where each column is a Fibonacci sequence and the
-/// second column is constrained to be the shift of the first one. That is, if `Col0_i`
-/// and `Col1_i` denote the i-th entry of each column, then `Col0_{i+1}` equals `Col1_{i}`
-/// for all `i`. Also, `Col0_0` is constrained to be `1`.
-impl<F> AIR for Fibonacci2ColsShifted<F>
-where
-    F: IsFFTField + Send + Sync + 'static,
-{
-    type Field = F;
-<<<<<<< HEAD
-=======
-    type FieldExtension = F;
-    type RAPChallenges = ();
->>>>>>> 3da725de
-    type PublicInputs = PublicInputs<Self::Field>;
-
-    const STEP_SIZE: usize = 1;
-
-    fn new(
-        trace_length: usize,
-        pub_inputs: &Self::PublicInputs,
-        proof_options: &ProofOptions,
-    ) -> Self {
-        let transition_constraints: Vec<Box<dyn TransitionConstraint<Self::Field>>> = vec![
-            Box::new(ShiftedFibTransition1::new()),
-            Box::new(ShiftedFibTransition2::new()),
-        ];
-
-        let context = AirContext {
-            proof_options: proof_options.clone(),
-            transition_exemptions: vec![1, 1],
-            transition_offsets: vec![0, 1],
-            num_transition_constraints: 2,
-            trace_columns: 2,
-        };
-
-        Self {
-            trace_length,
-            context,
-            pub_inputs: pub_inputs.clone(),
-            transition_constraints,
-        }
-    }
-
-<<<<<<< HEAD
-=======
-    fn build_auxiliary_trace(
-        &self,
-        _main_trace: &TraceTable<Self::Field>,
-        _rap_challenges: &Self::RAPChallenges,
-    ) -> TraceTable<Self::Field> {
-        TraceTable::empty()
-    }
-
-    fn build_rap_challenges(
-        &self,
-        _transcript: &mut impl IsStarkTranscript<Self::FieldExtension>,
-    ) -> Self::RAPChallenges {
-    }
-
-    fn compute_transition_prover(
-        &self,
-        frame: &Frame<Self::Field, Self::FieldExtension>,
-        _periodic_values: &[FieldElement<Self::Field>],
-        _rap_challenges: &Self::RAPChallenges,
-    ) -> Vec<FieldElement<Self::Field>> {
-        let first_row = frame.get_evaluation_step(0);
-        let second_row = frame.get_evaluation_step(1);
-
-        let a0_0 = first_row.get_main_evaluation_element(0, 0);
-        let a0_1 = first_row.get_main_evaluation_element(0, 1);
-
-        let a1_0 = second_row.get_main_evaluation_element(0, 0);
-        let a1_1 = second_row.get_main_evaluation_element(0, 1);
-
-        let first_transition = a1_0 - a0_1;
-        let second_transition = a1_1 - a0_0 - a0_1;
-
-        vec![first_transition, second_transition]
-    }
-
-    fn number_auxiliary_rap_columns(&self) -> usize {
-        0
-    }
-
->>>>>>> 3da725de
-    fn boundary_constraints(
-        &self,
-        _rap_challenges: &[FieldElement<Self::Field>],
-    ) -> BoundaryConstraints<Self::Field> {
-        let initial_condition = BoundaryConstraint::new_main(0, 0, FieldElement::one());
-        let claimed_value_constraint = BoundaryConstraint::new_main(
-            0,
-            self.pub_inputs.claimed_index,
-            self.pub_inputs.claimed_value.clone(),
-        );
-
-        BoundaryConstraints::from_constraints(vec![initial_condition, claimed_value_constraint])
-    }
-
-    fn transition_constraints(&self) -> &Vec<Box<dyn TransitionConstraint<Self::Field>>> {
-        &self.transition_constraints
-    }
-
-    fn context(&self) -> &AirContext {
-        &self.context
-    }
-
-    fn composition_poly_degree_bound(&self) -> usize {
-        self.trace_length()
-    }
-
-    fn trace_length(&self) -> usize {
-        self.trace_length
-    }
-
-    fn pub_inputs(&self) -> &Self::PublicInputs {
-        &self.pub_inputs
-    }
-
-    fn compute_transition_verifier(
-        &self,
-        frame: &Frame<Self::FieldExtension, Self::FieldExtension>,
-        periodic_values: &[FieldElement<Self::FieldExtension>],
-        rap_challenges: &Self::RAPChallenges,
-    ) -> Vec<FieldElement<Self::Field>> {
-        self.compute_transition_prover(frame, periodic_values, rap_challenges)
-    }
-}
-
-pub fn compute_trace<F: IsFFTField>(
-    initial_value: FieldElement<F>,
-    trace_length: usize,
-) -> TraceTable<F> {
-    let mut x = FieldElement::one();
-    let mut y = initial_value;
-    let mut col0 = vec![x.clone()];
-    let mut col1 = vec![y.clone()];
-
-    for _ in 1..trace_length {
-        (x, y) = (y.clone(), &x + &y);
-        col0.push(x.clone());
-        col1.push(y.clone());
-    }
-
-    TraceTable::from_columns(vec![col0, col1], 1)
-}
-
-#[cfg(test)]
-mod tests {
-    use lambdaworks_math::field::{
-        element::FieldElement, fields::fft_friendly::stark_252_prime_field::Stark252PrimeField,
-    };
-
-    use super::compute_trace;
-
-    #[test]
-    fn trace_has_expected_rows() {
-        let trace = compute_trace(FieldElement::<Stark252PrimeField>::one(), 8);
-        assert_eq!(trace.n_rows(), 8);
-
-        let trace = compute_trace(FieldElement::<Stark252PrimeField>::one(), 64);
-        assert_eq!(trace.n_rows(), 64);
-    }
-
-    #[test]
-    fn trace_of_8_rows_is_correctly_calculated() {
-        let trace = compute_trace(FieldElement::<Stark252PrimeField>::one(), 8);
-        assert_eq!(
-            trace.get_row(0),
-            vec![FieldElement::one(), FieldElement::one()]
-        );
-        assert_eq!(
-            trace.get_row(1),
-            vec![FieldElement::one(), FieldElement::from(2)]
-        );
-        assert_eq!(
-            trace.get_row(2),
-            vec![FieldElement::from(2), FieldElement::from(3)]
-        );
-        assert_eq!(
-            trace.get_row(3),
-            vec![FieldElement::from(3), FieldElement::from(5)]
-        );
-        assert_eq!(
-            trace.get_row(4),
-            vec![FieldElement::from(5), FieldElement::from(8)]
-        );
-        assert_eq!(
-            trace.get_row(5),
-            vec![FieldElement::from(8), FieldElement::from(13)]
-        );
-        assert_eq!(
-            trace.get_row(6),
-            vec![FieldElement::from(13), FieldElement::from(21)]
-        );
-        assert_eq!(
-            trace.get_row(7),
-            vec![FieldElement::from(21), FieldElement::from(34)]
-        );
-    }
-}+// <<<<<<< HEAD
+// use std::marker::PhantomData;
+// =======
+// use lambdaworks_math::{
+//     field::{element::FieldElement, traits::IsFFTField},
+//     traits::AsBytes,
+// };
+// >>>>>>> main
+
+// use crate::{
+//     constraints::{
+//         boundary::{BoundaryConstraint, BoundaryConstraints},
+//         transition::TransitionConstraint,
+//     },
+//     context::AirContext,
+//     frame::Frame,
+//     proof::options::ProofOptions,
+//     trace::TraceTable,
+//     traits::AIR,
+// };
+// use lambdaworks_math::{
+//     field::{element::FieldElement, traits::IsFFTField},
+//     traits::Serializable,
+// };
+
+// #[derive(Clone)]
+// struct ShiftedFibTransition1<F: IsFFTField> {
+//     phantom: PhantomData<F>,
+// }
+
+// impl<F: IsFFTField> ShiftedFibTransition1<F> {
+//     pub fn new() -> Self {
+//         Self {
+//             phantom: PhantomData,
+//         }
+//     }
+// }
+
+// impl<F> TransitionConstraint<F> for ShiftedFibTransition1<F>
+// where
+//     F: IsFFTField + Send + Sync,
+// {
+//     fn degree(&self) -> usize {
+//         1
+//     }
+
+//     fn constraint_idx(&self) -> usize {
+//         0
+//     }
+
+//     fn end_exemptions(&self) -> usize {
+//         1
+//     }
+
+//     fn evaluate(
+//         &self,
+//         frame: &Frame<F>,
+//         transition_evaluations: &mut [FieldElement<F>],
+//         _periodic_values: &[FieldElement<F>],
+//         _rap_challenges: &[FieldElement<F>],
+//     ) {
+//         let first_row = frame.get_evaluation_step(0);
+//         let second_row = frame.get_evaluation_step(1);
+
+//         let a0_1 = first_row.get_evaluation_element(0, 1);
+//         let a1_0 = second_row.get_evaluation_element(0, 0);
+
+//         let res = a1_0 - a0_1;
+
+//         transition_evaluations[self.constraint_idx()] = res;
+//     }
+// }
+
+// #[derive(Clone)]
+// struct ShiftedFibTransition2<F: IsFFTField> {
+//     phantom: PhantomData<F>,
+// }
+
+// impl<F: IsFFTField> ShiftedFibTransition2<F> {
+//     pub fn new() -> Self {
+//         Self {
+//             phantom: PhantomData,
+//         }
+//     }
+// }
+
+// impl<F> TransitionConstraint<F> for ShiftedFibTransition2<F>
+// where
+//     F: IsFFTField + Send + Sync,
+// {
+//     fn degree(&self) -> usize {
+//         1
+//     }
+
+//     fn constraint_idx(&self) -> usize {
+//         1
+//     }
+
+//     fn end_exemptions(&self) -> usize {
+//         1
+//     }
+
+//     fn evaluate(
+//         &self,
+//         frame: &Frame<F>,
+//         transition_evaluations: &mut [FieldElement<F>],
+//         _periodic_values: &[FieldElement<F>],
+//         _rap_challenges: &[FieldElement<F>],
+//     ) {
+//         let first_row = frame.get_evaluation_step(0);
+//         let second_row = frame.get_evaluation_step(1);
+
+//         let a0_0 = first_row.get_evaluation_element(0, 0);
+//         let a0_1 = first_row.get_evaluation_element(0, 1);
+//         let a1_1 = second_row.get_evaluation_element(0, 1);
+
+//         let res = a1_1 - a0_0 - a0_1;
+
+//         transition_evaluations[self.constraint_idx()] = res;
+//     }
+// }
+
+// #[derive(Clone, Debug)]
+// pub struct PublicInputs<F>
+// where
+//     F: IsFFTField,
+// {
+//     pub claimed_value: FieldElement<F>,
+//     pub claimed_index: usize,
+// }
+
+// impl<F> AsBytes for PublicInputs<F>
+// where
+//     F: IsFFTField,
+//     FieldElement<F>: AsBytes,
+// {
+//     fn as_bytes(&self) -> Vec<u8> {
+//         let mut transcript_init_seed = self.claimed_index.to_be_bytes().to_vec();
+//         transcript_init_seed.extend_from_slice(&self.claimed_value.as_bytes());
+//         transcript_init_seed
+//     }
+// }
+
+// pub struct Fibonacci2ColsShifted<F>
+// where
+//     F: IsFFTField,
+// {
+//     context: AirContext,
+//     trace_length: usize,
+//     pub_inputs: PublicInputs<F>,
+//     transition_constraints: Vec<Box<dyn TransitionConstraint<F>>>,
+// }
+
+// /// The AIR for to a 2 column trace, where each column is a Fibonacci sequence and the
+// /// second column is constrained to be the shift of the first one. That is, if `Col0_i`
+// /// and `Col1_i` denote the i-th entry of each column, then `Col0_{i+1}` equals `Col1_{i}`
+// /// for all `i`. Also, `Col0_0` is constrained to be `1`.
+// impl<F> AIR for Fibonacci2ColsShifted<F>
+// where
+//     F: IsFFTField + Send + Sync + 'static,
+// {
+//     type Field = F;
+// <<<<<<< HEAD
+// =======
+//     type FieldExtension = F;
+//     type RAPChallenges = ();
+// >>>>>>> main
+//     type PublicInputs = PublicInputs<Self::Field>;
+
+//     const STEP_SIZE: usize = 1;
+
+//     fn new(
+//         trace_length: usize,
+//         pub_inputs: &Self::PublicInputs,
+//         proof_options: &ProofOptions,
+//     ) -> Self {
+//         let transition_constraints: Vec<Box<dyn TransitionConstraint<Self::Field>>> = vec![
+//             Box::new(ShiftedFibTransition1::new()),
+//             Box::new(ShiftedFibTransition2::new()),
+//         ];
+
+//         let context = AirContext {
+//             proof_options: proof_options.clone(),
+//             transition_exemptions: vec![1, 1],
+//             transition_offsets: vec![0, 1],
+//             num_transition_constraints: 2,
+//             trace_columns: 2,
+//         };
+
+//         Self {
+//             trace_length,
+//             context,
+//             pub_inputs: pub_inputs.clone(),
+//             transition_constraints,
+//         }
+//     }
+
+// <<<<<<< HEAD
+// =======
+//     fn build_auxiliary_trace(
+//         &self,
+//         _main_trace: &TraceTable<Self::Field>,
+//         _rap_challenges: &Self::RAPChallenges,
+//     ) -> TraceTable<Self::Field> {
+//         TraceTable::empty()
+//     }
+
+//     fn build_rap_challenges(
+//         &self,
+//         _transcript: &mut impl IsStarkTranscript<Self::FieldExtension>,
+//     ) -> Self::RAPChallenges {
+//     }
+
+//     fn compute_transition_prover(
+//         &self,
+//         frame: &Frame<Self::Field, Self::FieldExtension>,
+//         _periodic_values: &[FieldElement<Self::Field>],
+//         _rap_challenges: &Self::RAPChallenges,
+//     ) -> Vec<FieldElement<Self::Field>> {
+//         let first_row = frame.get_evaluation_step(0);
+//         let second_row = frame.get_evaluation_step(1);
+
+//         let a0_0 = first_row.get_main_evaluation_element(0, 0);
+//         let a0_1 = first_row.get_main_evaluation_element(0, 1);
+
+//         let a1_0 = second_row.get_main_evaluation_element(0, 0);
+//         let a1_1 = second_row.get_main_evaluation_element(0, 1);
+
+//         let first_transition = a1_0 - a0_1;
+//         let second_transition = a1_1 - a0_0 - a0_1;
+
+//         vec![first_transition, second_transition]
+//     }
+
+//     fn number_auxiliary_rap_columns(&self) -> usize {
+//         0
+//     }
+
+// >>>>>>> main
+//     fn boundary_constraints(
+//         &self,
+//         _rap_challenges: &[FieldElement<Self::Field>],
+//     ) -> BoundaryConstraints<Self::Field> {
+//         let initial_condition = BoundaryConstraint::new_main(0, 0, FieldElement::one());
+//         let claimed_value_constraint = BoundaryConstraint::new_main(
+//             0,
+//             self.pub_inputs.claimed_index,
+//             self.pub_inputs.claimed_value.clone(),
+//         );
+
+//         BoundaryConstraints::from_constraints(vec![initial_condition, claimed_value_constraint])
+//     }
+
+//     fn transition_constraints(&self) -> &Vec<Box<dyn TransitionConstraint<Self::Field>>> {
+//         &self.transition_constraints
+//     }
+
+//     fn context(&self) -> &AirContext {
+//         &self.context
+//     }
+
+//     fn composition_poly_degree_bound(&self) -> usize {
+//         self.trace_length()
+//     }
+
+//     fn trace_length(&self) -> usize {
+//         self.trace_length
+//     }
+
+//     fn pub_inputs(&self) -> &Self::PublicInputs {
+//         &self.pub_inputs
+//     }
+
+//     fn compute_transition_verifier(
+//         &self,
+//         frame: &Frame<Self::FieldExtension, Self::FieldExtension>,
+//         periodic_values: &[FieldElement<Self::FieldExtension>],
+//         rap_challenges: &Self::RAPChallenges,
+//     ) -> Vec<FieldElement<Self::Field>> {
+//         self.compute_transition_prover(frame, periodic_values, rap_challenges)
+//     }
+// }
+
+// pub fn compute_trace<F: IsFFTField>(
+//     initial_value: FieldElement<F>,
+//     trace_length: usize,
+// ) -> TraceTable<F> {
+//     let mut x = FieldElement::one();
+//     let mut y = initial_value;
+//     let mut col0 = vec![x.clone()];
+//     let mut col1 = vec![y.clone()];
+
+//     for _ in 1..trace_length {
+//         (x, y) = (y.clone(), &x + &y);
+//         col0.push(x.clone());
+//         col1.push(y.clone());
+//     }
+
+//     TraceTable::from_columns(vec![col0, col1], 1)
+// }
+
+// #[cfg(test)]
+// mod tests {
+//     use lambdaworks_math::field::{
+//         element::FieldElement, fields::fft_friendly::stark_252_prime_field::Stark252PrimeField,
+//     };
+
+//     use super::compute_trace;
+
+//     #[test]
+//     fn trace_has_expected_rows() {
+//         let trace = compute_trace(FieldElement::<Stark252PrimeField>::one(), 8);
+//         assert_eq!(trace.n_rows(), 8);
+
+//         let trace = compute_trace(FieldElement::<Stark252PrimeField>::one(), 64);
+//         assert_eq!(trace.n_rows(), 64);
+//     }
+
+//     #[test]
+//     fn trace_of_8_rows_is_correctly_calculated() {
+//         let trace = compute_trace(FieldElement::<Stark252PrimeField>::one(), 8);
+//         assert_eq!(
+//             trace.get_row(0),
+//             vec![FieldElement::one(), FieldElement::one()]
+//         );
+//         assert_eq!(
+//             trace.get_row(1),
+//             vec![FieldElement::one(), FieldElement::from(2)]
+//         );
+//         assert_eq!(
+//             trace.get_row(2),
+//             vec![FieldElement::from(2), FieldElement::from(3)]
+//         );
+//         assert_eq!(
+//             trace.get_row(3),
+//             vec![FieldElement::from(3), FieldElement::from(5)]
+//         );
+//         assert_eq!(
+//             trace.get_row(4),
+//             vec![FieldElement::from(5), FieldElement::from(8)]
+//         );
+//         assert_eq!(
+//             trace.get_row(5),
+//             vec![FieldElement::from(8), FieldElement::from(13)]
+//         );
+//         assert_eq!(
+//             trace.get_row(6),
+//             vec![FieldElement::from(13), FieldElement::from(21)]
+//         );
+//         assert_eq!(
+//             trace.get_row(7),
+//             vec![FieldElement::from(21), FieldElement::from(34)]
+//         );
+//     }
+// }