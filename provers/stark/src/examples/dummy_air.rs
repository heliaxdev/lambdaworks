--- conflicted
+++ resolved
@@ -1,247 +1,247 @@
-use std::marker::PhantomData;
-
-use crate::{
-    constraints::{
-        boundary::{BoundaryConstraint, BoundaryConstraints},
-        transition::TransitionConstraint,
-    },
-    context::AirContext,
-    frame::Frame,
-    proof::options::ProofOptions,
-    trace::TraceTable,
-    traits::AIR,
-};
-use lambdaworks_math::field::{
-    element::FieldElement, fields::fft_friendly::stark_252_prime_field::Stark252PrimeField,
-    traits::IsFFTField,
-};
-
-#[derive(Clone)]
-struct FibConstraint<F: IsFFTField> {
-    phantom: PhantomData<F>,
-}
-impl<F: IsFFTField> FibConstraint<F> {
-    pub fn new() -> Self {
-        Self {
-            phantom: PhantomData,
-        }
-    }
-}
-
-impl<F> TransitionConstraint<F> for FibConstraint<F>
-where
-    F: IsFFTField + Send + Sync,
-{
-    fn degree(&self) -> usize {
-        1
-    }
-
-    fn constraint_idx(&self) -> usize {
-        0
-    }
-
-    fn end_exemptions(&self) -> usize {
-        2
-    }
-
-    fn evaluate(
-        &self,
-        frame: &Frame<F>,
-        transition_evaluations: &mut [FieldElement<F>],
-        _periodic_values: &[FieldElement<F>],
-        _rap_challenges: &[FieldElement<F>],
-    ) {
-        let first_step = frame.get_evaluation_step(0);
-        let second_step = frame.get_evaluation_step(1);
-        let third_step = frame.get_evaluation_step(2);
-
-        let a0 = first_step.get_evaluation_element(0, 1);
-        let a1 = second_step.get_evaluation_element(0, 1);
-        let a2 = third_step.get_evaluation_element(0, 1);
-
-        let res = a2 - a1 - a0;
-
-        transition_evaluations[self.constraint_idx()] = res;
-    }
-}
-
-#[derive(Clone)]
-struct BitConstraint<F: IsFFTField> {
-    phantom: PhantomData<F>,
-}
-impl<F: IsFFTField> BitConstraint<F> {
-    pub fn new() -> Self {
-        Self {
-            phantom: PhantomData,
-        }
-    }
-}
-
-impl<F> TransitionConstraint<F> for BitConstraint<F>
-where
-    F: IsFFTField + Send + Sync,
-{
-    fn degree(&self) -> usize {
-        2
-    }
-
-    fn constraint_idx(&self) -> usize {
-        1
-    }
-
-    fn end_exemptions(&self) -> usize {
-        0
-    }
-
-    fn evaluate(
-        &self,
-        frame: &Frame<F>,
-        transition_evaluations: &mut [FieldElement<F>],
-        _periodic_values: &[FieldElement<F>],
-        _rap_challenges: &[FieldElement<F>],
-    ) {
-        let first_step = frame.get_evaluation_step(0);
-
-        let bit = first_step.get_evaluation_element(0, 0);
-
-        let res = bit * (bit - FieldElement::<F>::one());
-
-        transition_evaluations[self.constraint_idx()] = res;
-    }
-}
-
-pub struct DummyAIR {
-    context: AirContext,
-    trace_length: usize,
-    transition_constraints: Vec<Box<dyn TransitionConstraint<Stark252PrimeField>>>,
-}
-
-impl AIR for DummyAIR {
-    type Field = Stark252PrimeField;
-<<<<<<< HEAD
-=======
-    type FieldExtension = Stark252PrimeField;
-    type RAPChallenges = ();
->>>>>>> 3da725de
-    type PublicInputs = ();
-
-    const STEP_SIZE: usize = 1;
-
-    fn new(
-        trace_length: usize,
-        _pub_inputs: &Self::PublicInputs,
-        proof_options: &ProofOptions,
-    ) -> Self {
-        let transition_constraints: Vec<Box<dyn TransitionConstraint<Self::Field>>> = vec![
-            Box::new(FibConstraint::new()),
-            Box::new(BitConstraint::new()),
-        ];
-
-        let context = AirContext {
-            proof_options: proof_options.clone(),
-            trace_columns: 2,
-            transition_exemptions: vec![0, 2],
-            transition_offsets: vec![0, 1, 2],
-            num_transition_constraints: 2,
-        };
-
-        Self {
-            context,
-            trace_length,
-            transition_constraints,
-        }
-    }
-
-<<<<<<< HEAD
-=======
-    fn build_auxiliary_trace(
-        &self,
-        _main_trace: &TraceTable<Self::Field>,
-        _rap_challenges: &Self::RAPChallenges,
-    ) -> TraceTable<Self::Field> {
-        TraceTable::empty()
-    }
-
-    fn build_rap_challenges(
-        &self,
-        _transcript: &mut impl IsStarkTranscript<Self::FieldExtension>,
-    ) -> Self::RAPChallenges {
-    }
-    fn compute_transition_prover(
-        &self,
-        frame: &Frame<Self::Field, Self::FieldExtension>,
-        _periodic_values: &[FieldElement<Self::Field>],
-        _rap_challenges: &Self::RAPChallenges,
-    ) -> Vec<FieldElement<Self::FieldExtension>> {
-        let first_step = frame.get_evaluation_step(0);
-        let second_step = frame.get_evaluation_step(1);
-        let third_step = frame.get_evaluation_step(2);
-
-        let flag = first_step.get_main_evaluation_element(0, 0);
-        let a0 = first_step.get_main_evaluation_element(0, 1);
-        let a1 = second_step.get_main_evaluation_element(0, 1);
-        let a2 = third_step.get_main_evaluation_element(0, 1);
-
-        let f_constraint = flag * (flag - FieldElement::one());
-
-        let fib_constraint = a2 - a1 - a0;
-
-        vec![f_constraint, fib_constraint]
-    }
-
->>>>>>> 3da725de
-    fn boundary_constraints(
-        &self,
-        _rap_challenges: &[FieldElement<Self::Field>],
-    ) -> BoundaryConstraints<Self::Field> {
-        let a0 = BoundaryConstraint::new_main(1, 0, FieldElement::<Self::Field>::one());
-        let a1 = BoundaryConstraint::new_main(1, 1, FieldElement::<Self::Field>::one());
-
-        BoundaryConstraints::from_constraints(vec![a0, a1])
-    }
-
-    fn transition_constraints(&self) -> &Vec<Box<dyn TransitionConstraint<Self::Field>>> {
-        &self.transition_constraints
-    }
-
-    fn context(&self) -> &AirContext {
-        &self.context
-    }
-
-    fn composition_poly_degree_bound(&self) -> usize {
-        self.trace_length * 2
-    }
-
-    fn trace_length(&self) -> usize {
-        self.trace_length
-    }
-
-    fn pub_inputs(&self) -> &Self::PublicInputs {
-        &()
-    }
-
-    fn compute_transition_verifier(
-        &self,
-        frame: &Frame<Self::FieldExtension, Self::FieldExtension>,
-        periodic_values: &[FieldElement<Self::FieldExtension>],
-        rap_challenges: &Self::RAPChallenges,
-    ) -> Vec<FieldElement<Self::Field>> {
-        self.compute_transition_prover(frame, periodic_values, rap_challenges)
-    }
-}
-
-pub fn dummy_trace<F: IsFFTField>(trace_length: usize) -> TraceTable<F> {
-    let mut ret: Vec<FieldElement<F>> = vec![];
-
-    let a0 = FieldElement::one();
-    let a1 = FieldElement::one();
-
-    ret.push(a0);
-    ret.push(a1);
-
-    for i in 2..(trace_length) {
-        ret.push(ret[i - 1].clone() + ret[i - 2].clone());
-    }
-
-    TraceTable::from_columns(vec![vec![FieldElement::<F>::one(); trace_length], ret], 1)
-}+// use std::marker::PhantomData;
+
+// use crate::{
+//     constraints::{
+//         boundary::{BoundaryConstraint, BoundaryConstraints},
+//         transition::TransitionConstraint,
+//     },
+//     context::AirContext,
+//     frame::Frame,
+//     proof::options::ProofOptions,
+//     trace::TraceTable,
+//     traits::AIR,
+// };
+// use lambdaworks_math::field::{
+//     element::FieldElement, fields::fft_friendly::stark_252_prime_field::Stark252PrimeField,
+//     traits::IsFFTField,
+// };
+
+// #[derive(Clone)]
+// struct FibConstraint<F: IsFFTField> {
+//     phantom: PhantomData<F>,
+// }
+// impl<F: IsFFTField> FibConstraint<F> {
+//     pub fn new() -> Self {
+//         Self {
+//             phantom: PhantomData,
+//         }
+//     }
+// }
+
+// impl<F> TransitionConstraint<F> for FibConstraint<F>
+// where
+//     F: IsFFTField + Send + Sync,
+// {
+//     fn degree(&self) -> usize {
+//         1
+//     }
+
+//     fn constraint_idx(&self) -> usize {
+//         0
+//     }
+
+//     fn end_exemptions(&self) -> usize {
+//         2
+//     }
+
+//     fn evaluate(
+//         &self,
+//         frame: &Frame<F>,
+//         transition_evaluations: &mut [FieldElement<F>],
+//         _periodic_values: &[FieldElement<F>],
+//         _rap_challenges: &[FieldElement<F>],
+//     ) {
+//         let first_step = frame.get_evaluation_step(0);
+//         let second_step = frame.get_evaluation_step(1);
+//         let third_step = frame.get_evaluation_step(2);
+
+//         let a0 = first_step.get_evaluation_element(0, 1);
+//         let a1 = second_step.get_evaluation_element(0, 1);
+//         let a2 = third_step.get_evaluation_element(0, 1);
+
+//         let res = a2 - a1 - a0;
+
+//         transition_evaluations[self.constraint_idx()] = res;
+//     }
+// }
+
+// #[derive(Clone)]
+// struct BitConstraint<F: IsFFTField> {
+//     phantom: PhantomData<F>,
+// }
+// impl<F: IsFFTField> BitConstraint<F> {
+//     pub fn new() -> Self {
+//         Self {
+//             phantom: PhantomData,
+//         }
+//     }
+// }
+
+// impl<F> TransitionConstraint<F> for BitConstraint<F>
+// where
+//     F: IsFFTField + Send + Sync,
+// {
+//     fn degree(&self) -> usize {
+//         2
+//     }
+
+//     fn constraint_idx(&self) -> usize {
+//         1
+//     }
+
+//     fn end_exemptions(&self) -> usize {
+//         0
+//     }
+
+//     fn evaluate(
+//         &self,
+//         frame: &Frame<F>,
+//         transition_evaluations: &mut [FieldElement<F>],
+//         _periodic_values: &[FieldElement<F>],
+//         _rap_challenges: &[FieldElement<F>],
+//     ) {
+//         let first_step = frame.get_evaluation_step(0);
+
+//         let bit = first_step.get_evaluation_element(0, 0);
+
+//         let res = bit * (bit - FieldElement::<F>::one());
+
+//         transition_evaluations[self.constraint_idx()] = res;
+//     }
+// }
+
+// pub struct DummyAIR {
+//     context: AirContext,
+//     trace_length: usize,
+//     transition_constraints: Vec<Box<dyn TransitionConstraint<Stark252PrimeField>>>,
+// }
+
+// impl AIR for DummyAIR {
+//     type Field = Stark252PrimeField;
+// <<<<<<< HEAD
+// =======
+//     type FieldExtension = Stark252PrimeField;
+//     type RAPChallenges = ();
+// >>>>>>> main
+//     type PublicInputs = ();
+
+//     const STEP_SIZE: usize = 1;
+
+//     fn new(
+//         trace_length: usize,
+//         _pub_inputs: &Self::PublicInputs,
+//         proof_options: &ProofOptions,
+//     ) -> Self {
+//         let transition_constraints: Vec<Box<dyn TransitionConstraint<Self::Field>>> = vec![
+//             Box::new(FibConstraint::new()),
+//             Box::new(BitConstraint::new()),
+//         ];
+
+//         let context = AirContext {
+//             proof_options: proof_options.clone(),
+//             trace_columns: 2,
+//             transition_exemptions: vec![0, 2],
+//             transition_offsets: vec![0, 1, 2],
+//             num_transition_constraints: 2,
+//         };
+
+//         Self {
+//             context,
+//             trace_length,
+//             transition_constraints,
+//         }
+//     }
+
+// <<<<<<< HEAD
+// =======
+//     fn build_auxiliary_trace(
+//         &self,
+//         _main_trace: &TraceTable<Self::Field>,
+//         _rap_challenges: &Self::RAPChallenges,
+//     ) -> TraceTable<Self::Field> {
+//         TraceTable::empty()
+//     }
+
+//     fn build_rap_challenges(
+//         &self,
+//         _transcript: &mut impl IsStarkTranscript<Self::FieldExtension>,
+//     ) -> Self::RAPChallenges {
+//     }
+//     fn compute_transition_prover(
+//         &self,
+//         frame: &Frame<Self::Field, Self::FieldExtension>,
+//         _periodic_values: &[FieldElement<Self::Field>],
+//         _rap_challenges: &Self::RAPChallenges,
+//     ) -> Vec<FieldElement<Self::FieldExtension>> {
+//         let first_step = frame.get_evaluation_step(0);
+//         let second_step = frame.get_evaluation_step(1);
+//         let third_step = frame.get_evaluation_step(2);
+
+//         let flag = first_step.get_main_evaluation_element(0, 0);
+//         let a0 = first_step.get_main_evaluation_element(0, 1);
+//         let a1 = second_step.get_main_evaluation_element(0, 1);
+//         let a2 = third_step.get_main_evaluation_element(0, 1);
+
+//         let f_constraint = flag * (flag - FieldElement::one());
+
+//         let fib_constraint = a2 - a1 - a0;
+
+//         vec![f_constraint, fib_constraint]
+//     }
+
+// >>>>>>> main
+//     fn boundary_constraints(
+//         &self,
+//         _rap_challenges: &[FieldElement<Self::Field>],
+//     ) -> BoundaryConstraints<Self::Field> {
+//         let a0 = BoundaryConstraint::new_main(1, 0, FieldElement::<Self::Field>::one());
+//         let a1 = BoundaryConstraint::new_main(1, 1, FieldElement::<Self::Field>::one());
+
+//         BoundaryConstraints::from_constraints(vec![a0, a1])
+//     }
+
+//     fn transition_constraints(&self) -> &Vec<Box<dyn TransitionConstraint<Self::Field>>> {
+//         &self.transition_constraints
+//     }
+
+//     fn context(&self) -> &AirContext {
+//         &self.context
+//     }
+
+//     fn composition_poly_degree_bound(&self) -> usize {
+//         self.trace_length * 2
+//     }
+
+//     fn trace_length(&self) -> usize {
+//         self.trace_length
+//     }
+
+//     fn pub_inputs(&self) -> &Self::PublicInputs {
+//         &()
+//     }
+
+//     fn compute_transition_verifier(
+//         &self,
+//         frame: &Frame<Self::FieldExtension, Self::FieldExtension>,
+//         periodic_values: &[FieldElement<Self::FieldExtension>],
+//         rap_challenges: &Self::RAPChallenges,
+//     ) -> Vec<FieldElement<Self::Field>> {
+//         self.compute_transition_prover(frame, periodic_values, rap_challenges)
+//     }
+// }
+
+// pub fn dummy_trace<F: IsFFTField>(trace_length: usize) -> TraceTable<F> {
+//     let mut ret: Vec<FieldElement<F>> = vec![];
+
+//     let a0 = FieldElement::one();
+//     let a1 = FieldElement::one();
+
+//     ret.push(a0);
+//     ret.push(a1);
+
+//     for i in 2..(trace_length) {
+//         ret.push(ret[i - 1].clone() + ret[i - 2].clone());
+//     }
+
+//     TraceTable::from_columns(vec![vec![FieldElement::<F>::one(); trace_length], ret], 1)
+// }