--- conflicted
+++ resolved
@@ -1,100 +1,131 @@
-<<<<<<< HEAD
-// use lambdaworks_math::field::{element::FieldElement, traits::IsFFTField};
-
-// use crate::{
-//     constraints::boundary::{BoundaryConstraint, BoundaryConstraints},
-//     context::AirContext,
-//     frame::Frame,
-//     proof::options::ProofOptions,
-//     trace::TraceTable,
-//     traits::AIR,
-//     transcript::IsStarkTranscript,
-// };
-
-// /// A sequence that uses periodic columns. It has two columns
-// /// - C1: at each step adds the last two values or does
-// ///       nothing depending on C2.
-// /// - C2: it is a binary column that cycles around [0, 1]
-// ///
-// ///   C1   |   C2
-// ///   1    |   0     Boundary col1 = 1
-// ///   1    |   1     Boundary col1 = 1
-// ///   1    |   0     Does nothing
-// ///   2    |   1     Adds 1 + 1
-// ///   2    |   0     Does nothing
-// ///   4    |   1     Adds 2 + 2
-// ///   4    |   0     ...
-// ///   8    |   1
-// #[derive(Clone)]
-// pub struct SimplePeriodicAIR<F>
-// where
-//     F: IsFFTField,
-// {
-//     context: AirContext,
-//     trace_length: usize,
-//     pub_inputs: SimplePeriodicPublicInputs<F>,
-// }
-
-// #[derive(Clone, Debug)]
-// pub struct SimplePeriodicPublicInputs<F>
-// where
-//     F: IsFFTField,
-// {
-//     pub a0: FieldElement<F>,
-//     pub a1: FieldElement<F>,
-// }
-
+// // use lambdaworks_math::field::{element::FieldElement, traits::IsFFTField};
+
+// // use crate::{
+// //     constraints::boundary::{BoundaryConstraint, BoundaryConstraints},
+// //     context::AirContext,
+// //     frame::Frame,
+// //     proof::options::ProofOptions,
+// //     trace::TraceTable,
+// //     traits::AIR,
+// //     transcript::IsStarkTranscript,
+// // };
+
+// // /// A sequence that uses periodic columns. It has two columns
+// // /// - C1: at each step adds the last two values or does
+// // ///       nothing depending on C2.
+// // /// - C2: it is a binary column that cycles around [0, 1]
+// // ///
+// // ///   C1   |   C2
+// // ///   1    |   0     Boundary col1 = 1
+// // ///   1    |   1     Boundary col1 = 1
+// // ///   1    |   0     Does nothing
+// // ///   2    |   1     Adds 1 + 1
+// // ///   2    |   0     Does nothing
+// // ///   4    |   1     Adds 2 + 2
+// // ///   4    |   0     ...
+// // ///   8    |   1
+// // #[derive(Clone)]
+// // pub struct SimplePeriodicAIR<F>
+// // where
+// //     F: IsFFTField,
+// // {
+// //     context: AirContext,
+// //     trace_length: usize,
+// //     pub_inputs: SimplePeriodicPublicInputs<F>,
+// // }
+
+// // #[derive(Clone, Debug)]
+// // pub struct SimplePeriodicPublicInputs<F>
+// // where
+// //     F: IsFFTField,
+// // {
+// //     pub a0: FieldElement<F>,
+// //     pub a1: FieldElement<F>,
+// // }
+
+// <<<<<<< HEAD
+// // impl<F> AIR for SimplePeriodicAIR<F>
+// // where
+// //     F: IsFFTField,
+// // {
+// //     type Field = F;
+// //     type RAPChallenges = ();
+// //     type PublicInputs = SimplePeriodicPublicInputs<Self::Field>;
+// =======
 // impl<F> AIR for SimplePeriodicAIR<F>
 // where
 //     F: IsFFTField,
 // {
 //     type Field = F;
+//     type FieldExtension = F;
 //     type RAPChallenges = ();
 //     type PublicInputs = SimplePeriodicPublicInputs<Self::Field>;
-
-//     const STEP_SIZE: usize = 1;
-
-//     fn new(
-//         trace_length: usize,
-//         pub_inputs: &Self::PublicInputs,
-//         proof_options: &ProofOptions,
-//     ) -> Self {
-//         let context = AirContext {
-//             proof_options: proof_options.clone(),
-//             trace_columns: 1,
-//             transition_exemptions: vec![2],
-//             transition_offsets: vec![0, 1, 2],
-//             num_transition_constraints: 1,
-//         };
-
-//         Self {
-//             pub_inputs: pub_inputs.clone(),
-//             context,
-//             trace_length,
-//         }
-//     }
-
-//     fn composition_poly_degree_bound(&self) -> usize {
-//         self.trace_length()
-//     }
-
-//     fn build_auxiliary_trace(
-//         &self,
-//         _main_trace: &TraceTable<Self::Field>,
-//         _rap_challenges: &Self::RAPChallenges,
-//     ) -> TraceTable<Self::Field> {
-//         TraceTable::empty()
-//     }
-
+// >>>>>>> main
+
+// //     const STEP_SIZE: usize = 1;
+
+// //     fn new(
+// //         trace_length: usize,
+// //         pub_inputs: &Self::PublicInputs,
+// //         proof_options: &ProofOptions,
+// //     ) -> Self {
+// //         let context = AirContext {
+// //             proof_options: proof_options.clone(),
+// //             trace_columns: 1,
+// //             transition_exemptions: vec![2],
+// //             transition_offsets: vec![0, 1, 2],
+// //             num_transition_constraints: 1,
+// //         };
+
+// //         Self {
+// //             pub_inputs: pub_inputs.clone(),
+// //             context,
+// //             trace_length,
+// //         }
+// //     }
+
+// //     fn composition_poly_degree_bound(&self) -> usize {
+// //         self.trace_length()
+// //     }
+
+// //     fn build_auxiliary_trace(
+// //         &self,
+// //         _main_trace: &TraceTable<Self::Field>,
+// //         _rap_challenges: &Self::RAPChallenges,
+// //     ) -> TraceTable<Self::Field> {
+// //         TraceTable::empty()
+// //     }
+
+// <<<<<<< HEAD
+// //     fn build_rap_challenges(
+// //         &self,
+// //         _transcript: &mut impl IsStarkTranscript<Self::Field>,
+// //     ) -> Self::RAPChallenges {
+// //     }
+
+// //     fn compute_transition(
+// //         &self,
+// //         frame: &Frame<Self::Field>,
+// //         periodic_values: &[FieldElement<Self::Field>],
+// //         _rap_challenges: &Self::RAPChallenges,
+// //     ) -> Vec<FieldElement<Self::Field>> {
+// //         let first_step = frame.get_evaluation_step(0);
+// //         let second_step = frame.get_evaluation_step(1);
+// //         let third_step = frame.get_evaluation_step(2);
+
+// //         let a0 = first_step.get_evaluation_element(0, 0);
+// //         let a1 = second_step.get_evaluation_element(0, 0);
+// //         let a2 = third_step.get_evaluation_element(0, 0);
+// =======
 //     fn build_rap_challenges(
 //         &self,
-//         _transcript: &mut impl IsStarkTranscript<Self::Field>,
+//         _transcript: &mut impl IsStarkTranscript<Self::FieldExtension>,
 //     ) -> Self::RAPChallenges {
 //     }
 
-//     fn compute_transition(
-//         &self,
-//         frame: &Frame<Self::Field>,
+//     fn compute_transition_prover(
+//         &self,
+//         frame: &Frame<Self::Field, Self::FieldExtension>,
 //         periodic_values: &[FieldElement<Self::Field>],
 //         _rap_challenges: &Self::RAPChallenges,
 //     ) -> Vec<FieldElement<Self::Field>> {
@@ -102,236 +133,90 @@
 //         let second_step = frame.get_evaluation_step(1);
 //         let third_step = frame.get_evaluation_step(2);
 
-//         let a0 = first_step.get_evaluation_element(0, 0);
-//         let a1 = second_step.get_evaluation_element(0, 0);
-//         let a2 = third_step.get_evaluation_element(0, 0);
-
-//         let s = &periodic_values[0];
-
-//         vec![s * (a2 - a1 - a0)]
-//     }
-
+//         let a0 = first_step.get_main_evaluation_element(0, 0);
+//         let a1 = second_step.get_main_evaluation_element(0, 0);
+//         let a2 = third_step.get_main_evaluation_element(0, 0);
+// >>>>>>> main
+
+// //         let s = &periodic_values[0];
+
+// //         vec![s * (a2 - a1 - a0)]
+// //     }
+
+// <<<<<<< HEAD
+// //     fn boundary_constraints(
+// //         &self,
+// //         _rap_challenges: &Self::RAPChallenges,
+// //     ) -> BoundaryConstraints<Self::Field> {
+// //         let a0 = BoundaryConstraint::new_simple(0, self.pub_inputs.a0.clone());
+// //         let a1 =
+// //             BoundaryConstraint::new_simple(self.trace_length() - 1, self.pub_inputs.a1.clone());
+// =======
 //     fn boundary_constraints(
 //         &self,
 //         _rap_challenges: &Self::RAPChallenges,
 //     ) -> BoundaryConstraints<Self::Field> {
-//         let a0 = BoundaryConstraint::new_simple(0, self.pub_inputs.a0.clone());
-//         let a1 =
-//             BoundaryConstraint::new_simple(self.trace_length() - 1, self.pub_inputs.a1.clone());
-
-//         BoundaryConstraints::from_constraints(vec![a0, a1])
-//     }
-
-//     fn number_auxiliary_rap_columns(&self) -> usize {
-//         0
-//     }
-
-//     fn get_periodic_column_values(&self) -> Vec<Vec<FieldElement<Self::Field>>> {
-//         vec![vec![FieldElement::zero(), FieldElement::one()]]
-//     }
-
-//     fn context(&self) -> &AirContext {
-//         &self.context
-//     }
-
-//     fn trace_length(&self) -> usize {
-//         self.trace_length
-//     }
-
+//         let a0 = BoundaryConstraint::new_simple_main(0, self.pub_inputs.a0.clone());
+//         let a1 = BoundaryConstraint::new_simple_main(
+//             self.trace_length() - 1,
+//             self.pub_inputs.a1.clone(),
+//         );
+// >>>>>>> main
+
+// //         BoundaryConstraints::from_constraints(vec![a0, a1])
+// //     }
+
+// //     fn number_auxiliary_rap_columns(&self) -> usize {
+// //         0
+// //     }
+
+// //     fn get_periodic_column_values(&self) -> Vec<Vec<FieldElement<Self::Field>>> {
+// //         vec![vec![FieldElement::zero(), FieldElement::one()]]
+// //     }
+
+// //     fn context(&self) -> &AirContext {
+// //         &self.context
+// //     }
+
+// //     fn trace_length(&self) -> usize {
+// //         self.trace_length
+// //     }
+
+// <<<<<<< HEAD
+// //     fn pub_inputs(&self) -> &Self::PublicInputs {
+// //         &self.pub_inputs
+// //     }
+// // }
+// =======
 //     fn pub_inputs(&self) -> &Self::PublicInputs {
 //         &self.pub_inputs
 //     }
+
+//     fn compute_transition_verifier(
+//         &self,
+//         frame: &Frame<Self::FieldExtension, Self::FieldExtension>,
+//         periodic_values: &[FieldElement<Self::FieldExtension>],
+//         rap_challenges: &Self::RAPChallenges,
+//     ) -> Vec<FieldElement<Self::Field>> {
+//         self.compute_transition_prover(frame, periodic_values, rap_challenges)
+//     }
 // }
-
-// pub fn simple_periodic_trace<F: IsFFTField>(trace_length: usize) -> TraceTable<F> {
-//     let mut ret: Vec<FieldElement<F>> = vec![];
-
-//     ret.push(FieldElement::one());
-//     ret.push(FieldElement::one());
-//     ret.push(FieldElement::one());
-
-//     let mut accum = FieldElement::from(2);
-//     while ret.len() < trace_length - 1 {
-//         ret.push(accum.clone());
-//         ret.push(accum.clone());
-//         accum = &accum + &accum;
-//     }
-//     ret.push(accum);
-
-//     TraceTable::from_columns(vec![ret], 1)
-// }
-=======
-use lambdaworks_math::field::{element::FieldElement, traits::IsFFTField};
-
-use crate::{
-    constraints::boundary::{BoundaryConstraint, BoundaryConstraints},
-    context::AirContext,
-    frame::Frame,
-    proof::options::ProofOptions,
-    trace::TraceTable,
-    traits::AIR,
-    transcript::IsStarkTranscript,
-};
-
-/// A sequence that uses periodic columns. It has two columns
-/// - C1: at each step adds the last two values or does
-///       nothing depending on C2.
-/// - C2: it is a binary column that cycles around [0, 1]
-///
-///   C1   |   C2
-///   1    |   0     Boundary col1 = 1
-///   1    |   1     Boundary col1 = 1
-///   1    |   0     Does nothing
-///   2    |   1     Adds 1 + 1
-///   2    |   0     Does nothing
-///   4    |   1     Adds 2 + 2
-///   4    |   0     ...
-///   8    |   1
-#[derive(Clone)]
-pub struct SimplePeriodicAIR<F>
-where
-    F: IsFFTField,
-{
-    context: AirContext,
-    trace_length: usize,
-    pub_inputs: SimplePeriodicPublicInputs<F>,
-}
-
-#[derive(Clone, Debug)]
-pub struct SimplePeriodicPublicInputs<F>
-where
-    F: IsFFTField,
-{
-    pub a0: FieldElement<F>,
-    pub a1: FieldElement<F>,
-}
-
-impl<F> AIR for SimplePeriodicAIR<F>
-where
-    F: IsFFTField,
-{
-    type Field = F;
-    type FieldExtension = F;
-    type RAPChallenges = ();
-    type PublicInputs = SimplePeriodicPublicInputs<Self::Field>;
-
-    const STEP_SIZE: usize = 1;
-
-    fn new(
-        trace_length: usize,
-        pub_inputs: &Self::PublicInputs,
-        proof_options: &ProofOptions,
-    ) -> Self {
-        let context = AirContext {
-            proof_options: proof_options.clone(),
-            trace_columns: 1,
-            transition_exemptions: vec![2],
-            transition_offsets: vec![0, 1, 2],
-            num_transition_constraints: 1,
-        };
-
-        Self {
-            pub_inputs: pub_inputs.clone(),
-            context,
-            trace_length,
-        }
-    }
-
-    fn composition_poly_degree_bound(&self) -> usize {
-        self.trace_length()
-    }
-
-    fn build_auxiliary_trace(
-        &self,
-        _main_trace: &TraceTable<Self::Field>,
-        _rap_challenges: &Self::RAPChallenges,
-    ) -> TraceTable<Self::Field> {
-        TraceTable::empty()
-    }
-
-    fn build_rap_challenges(
-        &self,
-        _transcript: &mut impl IsStarkTranscript<Self::FieldExtension>,
-    ) -> Self::RAPChallenges {
-    }
-
-    fn compute_transition_prover(
-        &self,
-        frame: &Frame<Self::Field, Self::FieldExtension>,
-        periodic_values: &[FieldElement<Self::Field>],
-        _rap_challenges: &Self::RAPChallenges,
-    ) -> Vec<FieldElement<Self::Field>> {
-        let first_step = frame.get_evaluation_step(0);
-        let second_step = frame.get_evaluation_step(1);
-        let third_step = frame.get_evaluation_step(2);
-
-        let a0 = first_step.get_main_evaluation_element(0, 0);
-        let a1 = second_step.get_main_evaluation_element(0, 0);
-        let a2 = third_step.get_main_evaluation_element(0, 0);
-
-        let s = &periodic_values[0];
-
-        vec![s * (a2 - a1 - a0)]
-    }
-
-    fn boundary_constraints(
-        &self,
-        _rap_challenges: &Self::RAPChallenges,
-    ) -> BoundaryConstraints<Self::Field> {
-        let a0 = BoundaryConstraint::new_simple_main(0, self.pub_inputs.a0.clone());
-        let a1 = BoundaryConstraint::new_simple_main(
-            self.trace_length() - 1,
-            self.pub_inputs.a1.clone(),
-        );
-
-        BoundaryConstraints::from_constraints(vec![a0, a1])
-    }
-
-    fn number_auxiliary_rap_columns(&self) -> usize {
-        0
-    }
-
-    fn get_periodic_column_values(&self) -> Vec<Vec<FieldElement<Self::Field>>> {
-        vec![vec![FieldElement::zero(), FieldElement::one()]]
-    }
-
-    fn context(&self) -> &AirContext {
-        &self.context
-    }
-
-    fn trace_length(&self) -> usize {
-        self.trace_length
-    }
-
-    fn pub_inputs(&self) -> &Self::PublicInputs {
-        &self.pub_inputs
-    }
-
-    fn compute_transition_verifier(
-        &self,
-        frame: &Frame<Self::FieldExtension, Self::FieldExtension>,
-        periodic_values: &[FieldElement<Self::FieldExtension>],
-        rap_challenges: &Self::RAPChallenges,
-    ) -> Vec<FieldElement<Self::Field>> {
-        self.compute_transition_prover(frame, periodic_values, rap_challenges)
-    }
-}
-
-pub fn simple_periodic_trace<F: IsFFTField>(trace_length: usize) -> TraceTable<F> {
-    let mut ret: Vec<FieldElement<F>> = vec![];
-
-    ret.push(FieldElement::one());
-    ret.push(FieldElement::one());
-    ret.push(FieldElement::one());
-
-    let mut accum = FieldElement::from(2);
-    while ret.len() < trace_length - 1 {
-        ret.push(accum.clone());
-        ret.push(accum.clone());
-        accum = &accum + &accum;
-    }
-    ret.push(accum);
-
-    TraceTable::from_columns(vec![ret], 1)
-}
->>>>>>> 3da725de
+// >>>>>>> main
+
+// // pub fn simple_periodic_trace<F: IsFFTField>(trace_length: usize) -> TraceTable<F> {
+// //     let mut ret: Vec<FieldElement<F>> = vec![];
+
+// //     ret.push(FieldElement::one());
+// //     ret.push(FieldElement::one());
+// //     ret.push(FieldElement::one());
+
+// //     let mut accum = FieldElement::from(2);
+// //     while ret.len() < trace_length - 1 {
+// //         ret.push(accum.clone());
+// //         ret.push(accum.clone());
+// //         accum = &accum + &accum;
+// //     }
+// //     ret.push(accum);
+
+// //     TraceTable::from_columns(vec![ret], 1)
+// // }