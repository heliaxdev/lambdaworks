<<<<<<< HEAD
=======
use crate::air::{PublicInputs, Segment, SegmentName};
>>>>>>> eb123810
use crate::cairo_layout::CairoLayout;
use crate::cairo_mem::CairoMemory;
use crate::execution_trace::build_cairo_execution_trace;
use crate::layouts::plain::air::PublicInputs;
use crate::register_states::RegisterStates;
use crate::Felt252;

use super::vec_writer::VecWriter;
use cairo_vm::cairo_run::{self, EncodeTraceError};

use cairo_vm::hint_processor::builtin_hint_processor::builtin_hint_processor_definition::BuiltinHintProcessor;

use cairo_vm::vm::errors::{
    cairo_run_errors::CairoRunError, trace_errors::TraceError, vm_errors::VirtualMachineError,
};

use cairo_vm::without_std::collections::HashMap;
use lambdaworks_math::field::fields::fft_friendly::stark_252_prime_field::Stark252PrimeField;
use stark_platinum_prover::trace::TraceTable;

#[derive(Debug)]
pub enum Error {
    IO(std::io::Error),
    Runner(CairoRunError),
    EncodeTrace(EncodeTraceError),
    VirtualMachine(VirtualMachineError),
    Trace(TraceError),
}

impl From<std::io::Error> for Error {
    fn from(err: std::io::Error) -> Error {
        Error::IO(err)
    }
}

impl From<CairoRunError> for Error {
    fn from(err: CairoRunError) -> Error {
        Error::Runner(err)
    }
}

impl From<EncodeTraceError> for Error {
    fn from(err: EncodeTraceError) -> Error {
        Error::EncodeTrace(err)
    }
}

impl From<VirtualMachineError> for Error {
    fn from(err: VirtualMachineError) -> Error {
        Error::VirtualMachine(err)
    }
}

impl From<TraceError> for Error {
    fn from(err: TraceError) -> Error {
        Error::Trace(err)
    }
}

/// Runs a cairo program in JSON format and returns trace, memory and program length.
/// Uses [cairo-rs](https://github.com/lambdaclass/cairo-rs/) project to run the program.
///
///  # Params
///
/// `entrypoint_function` - the name of the entrypoint function tu run. If `None` is provided, the default value is `main`.
/// `layout` - type of layout of Cairo.
/// `program_content` - content of the input file.
/// `trace_path` - path where to store the generated trace file.
/// `memory_path` - path where to store the generated memory file.
///
/// # Returns
///
/// Ok() in case of succes, with the following values:
/// - register_states
/// - cairo_mem
/// - data_len
/// - range_check: an Option<(usize, usize)> containing the start and end of range check.
/// `Error` indicating the type of error.
#[allow(clippy::type_complexity)]
pub fn run_program(
    entrypoint_function: Option<&str>,
    layout: CairoLayout,
    program_content: &[u8],
) -> Result<(RegisterStates, CairoMemory, PublicInputs), Error> {
    // default value for entrypoint is "main"
    let entrypoint = entrypoint_function.unwrap_or("main");

    let trace_enabled = true;
    let mut hint_executor = BuiltinHintProcessor::new_empty();
    let cairo_run_config = cairo_run::CairoRunConfig {
        entrypoint,
        trace_enabled,
        relocate_mem: true,
        layout: layout.as_str(),
        proof_mode: true,
        secure_run: None,
        disable_trace_padding: false,
    };

    let (runner, vm) =
        match cairo_run::cairo_run(program_content, &cairo_run_config, &mut hint_executor) {
            Ok(runner) => runner,
            Err(error) => {
                eprintln!("{error}");
                panic!();
            }
        };

    let relocated_trace = vm.get_relocated_trace().unwrap();

    let mut trace_vec = Vec::<u8>::new();
    let mut trace_writer = VecWriter::new(&mut trace_vec);
    trace_writer.write_encoded_trace(relocated_trace);

    let relocated_memory = &runner.relocated_memory;

    let mut memory_vec = Vec::<u8>::new();
    let mut memory_writer = VecWriter::new(&mut memory_vec);
    memory_writer.write_encoded_memory(relocated_memory);

    trace_writer.flush().unwrap();
    memory_writer.flush().unwrap();

    //TO DO: Better error handling
    let cairo_mem = CairoMemory::from_bytes_le(&memory_vec).unwrap();
    let register_states = RegisterStates::from_bytes_le(&trace_vec).unwrap();

    let vm_pub_inputs = runner.get_air_public_input(&vm).unwrap();

    let mut pub_memory: HashMap<Felt252, Felt252> = HashMap::new();
    vm_pub_inputs.public_memory.iter().for_each(|mem_cell| {
        let addr = Felt252::from(mem_cell.address as u64);
        let value = Felt252::from_hex_unchecked(&mem_cell.value.as_ref().unwrap().to_str_radix(16));
        pub_memory.insert(addr, value);
    });

    let mut memory_segments: HashMap<SegmentName, Segment> = HashMap::new();
    vm_pub_inputs.memory_segments.iter().for_each(|(k, v)| {
        memory_segments.insert(SegmentName::from(*k), Segment::from(v));
    });

    let num_steps = register_states.steps();
    let public_inputs = PublicInputs {
        pc_init: Felt252::from(register_states.rows[0].pc),
        ap_init: Felt252::from(register_states.rows[0].ap),
        fp_init: Felt252::from(register_states.rows[0].fp),
        pc_final: Felt252::from(register_states.rows[num_steps - 1].pc),
        ap_final: Felt252::from(register_states.rows[num_steps - 1].ap),
        range_check_min: Some(vm_pub_inputs.rc_min as u16),
        range_check_max: Some(vm_pub_inputs.rc_max as u16),
        memory_segments,
        public_memory: pub_memory,
        num_steps,
    };

    Ok((register_states, cairo_mem, public_inputs))
}

pub fn generate_prover_args(
    program_content: &[u8],
    layout: CairoLayout,
) -> Result<(TraceTable<Stark252PrimeField>, PublicInputs), Error> {
    let (register_states, memory, mut public_inputs) = run_program(None, layout, program_content)?;

<<<<<<< HEAD
    let main_trace = build_cairo_execution_trace(&register_states, &memory, &mut pub_inputs);
=======
    let main_trace = build_main_trace(&register_states, &memory, &mut public_inputs);
>>>>>>> eb123810

    Ok((main_trace, public_inputs))
}

pub fn generate_prover_args_from_trace(
    trace_bin_path: &str,
    memory_bin_path: &str,
) -> Result<(TraceTable<Stark252PrimeField>, PublicInputs), Error> {
    // ## Generating the prover args
    let register_states =
        RegisterStates::from_file(trace_bin_path).expect("Cairo trace bin file not found");
    let memory =
        CairoMemory::from_file(memory_bin_path).expect("Cairo memory binary file not found");

    // data length
    let data_len = 0_usize;
    let mut pub_inputs = PublicInputs::from_regs_and_mem(&register_states, &memory, data_len);

    let main_trace = build_cairo_execution_trace(&register_states, &memory, &mut pub_inputs);

    Ok((main_trace, pub_inputs))
}<|MERGE_RESOLUTION|>--- conflicted
+++ resolved
@@ -1,11 +1,7 @@
-<<<<<<< HEAD
-=======
-use crate::air::{PublicInputs, Segment, SegmentName};
->>>>>>> eb123810
 use crate::cairo_layout::CairoLayout;
 use crate::cairo_mem::CairoMemory;
 use crate::execution_trace::build_cairo_execution_trace;
-use crate::layouts::plain::air::PublicInputs;
+use crate::layouts::plain::air::{PublicInputs, Segment, SegmentName};
 use crate::register_states::RegisterStates;
 use crate::Felt252;
 
@@ -13,7 +9,6 @@
 use cairo_vm::cairo_run::{self, EncodeTraceError};
 
 use cairo_vm::hint_processor::builtin_hint_processor::builtin_hint_processor_definition::BuiltinHintProcessor;
-
 use cairo_vm::vm::errors::{
     cairo_run_errors::CairoRunError, trace_errors::TraceError, vm_errors::VirtualMachineError,
 };
@@ -164,15 +159,13 @@
     program_content: &[u8],
     layout: CairoLayout,
 ) -> Result<(TraceTable<Stark252PrimeField>, PublicInputs), Error> {
-    let (register_states, memory, mut public_inputs) = run_program(None, layout, program_content)?;
+    let (register_states, memory, mut pub_inputs) = run_program(None, layout, program_content)?;
 
-<<<<<<< HEAD
+    // let main_trace = build_main_trace(&register_states, &memory, &mut public_inputs);
+
     let main_trace = build_cairo_execution_trace(&register_states, &memory, &mut pub_inputs);
-=======
-    let main_trace = build_main_trace(&register_states, &memory, &mut public_inputs);
->>>>>>> eb123810
 
-    Ok((main_trace, public_inputs))
+    Ok((main_trace, pub_inputs))
 }
 
 pub fn generate_prover_args_from_trace(
